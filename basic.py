import tunatools
import pathlib

for file in pathlib.Path('data', 'raw').glob('*.hex'):
<<<<<<< HEAD
    sm = tunatools.SHARKTOOLS_Measurement(file, source_folder=file.parent)
    sm.just_do_stuff()
=======
    sm = sharktools.SHARKTOOLS_Measurement(file, source_folder=file.parent)

    # process all files in folder data\raw with all Seabird functions
    sm.just_do_stuff()

    # copy processed files in a new folder structure for SHARKtools (naming convention and folder tree)
    sm.rename()


    # run specific SBE functions
    # with sm.create_xxx_psa()
>>>>>>> 4bbcc1cc
<|MERGE_RESOLUTION|>--- conflicted
+++ resolved
@@ -2,19 +2,10 @@
 import pathlib
 
 for file in pathlib.Path('data', 'raw').glob('*.hex'):
-<<<<<<< HEAD
     sm = tunatools.SHARKTOOLS_Measurement(file, source_folder=file.parent)
-    sm.just_do_stuff()
-=======
-    sm = sharktools.SHARKTOOLS_Measurement(file, source_folder=file.parent)
-
     # process all files in folder data\raw with all Seabird functions
+    # and copy processed files in a new folder structure for SHARKtools (naming convention and folder tree)
     sm.just_do_stuff()
 
-    # copy processed files in a new folder structure for SHARKtools (naming convention and folder tree)
-    sm.rename()
-
-
-    # run specific SBE functions
-    # with sm.create_xxx_psa()
->>>>>>> 4bbcc1cc
+    # run specific SBE functions with
+    # sm.create_xxx_psa()